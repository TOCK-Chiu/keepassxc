--- conflicted
+++ resolved
@@ -45,53 +45,6 @@
         <source>Special thanks from the KeePassXC team go to debfx for creating the original KeePassX.</source>
         <translation>L’équipe de KeePassXC remercie tout particulièrement debfx pour la création du KeePassX original.</translation>
     </message>
-<<<<<<< HEAD
-    <message>
-        <source>Version %1</source>
-        <translation>Version %1</translation>
-    </message>
-    <message>
-        <source>Build Type: %1</source>
-        <translation>Type de Version : %1</translation>
-    </message>
-    <message>
-        <source>Auto-Type</source>
-        <translation>Saisie automatique</translation>
-    </message>
-    <message>
-        <source>Browser Integration</source>
-        <translation>Intégration aux navigateurs</translation>
-    </message>
-    <message>
-        <source>SSH Agent</source>
-        <translation>Agent SSH</translation>
-    </message>
-    <message>
-        <source>YubiKey</source>
-        <translation>YubiKey</translation>
-    </message>
-    <message>
-        <source>TouchID</source>
-        <translation>TouchID</translation>
-    </message>
-    <message>
-        <source>None</source>
-        <translation>Aucun</translation>
-    </message>
-    <message>
-        <source>KeeShare (signed and unsigned sharing)</source>
-        <translation>KeeShare (partage signé et non signé)</translation>
-    </message>
-    <message>
-        <source>KeeShare (only signed sharing)</source>
-        <translation>KeeShare (partage signé uniquement)</translation>
-    </message>
-    <message>
-        <source>KeeShare (only unsigned sharing)</source>
-        <translation>KeeShare (partage non signé uniquement)</translation>
-    </message>
-=======
->>>>>>> c51752df
 </context>
 <context>
     <name>AgentSettingsWidget</name>
@@ -655,8 +608,6 @@
         <source>Do not ask permission for HTTP &amp;Basic Auth</source>
         <extracomment>An extra HTTP Basic Auth setting</extracomment>
         <translation>Ne pas demander d&apos;autorisation pour l&apos;authentification HTTP &amp;Basic</translation>
-<<<<<<< HEAD
-=======
     </message>
     <message>
         <source>Due to Snap sandboxing, you must run a script to enable browser integration.&lt;br /&gt;You can obtain this script from %1</source>
@@ -669,7 +620,6 @@
     <message>
         <source>KeePassXC-Browser is needed for the browser integration to work. &lt;br /&gt;Download it for %1 and %2. %3</source>
         <translation type="unfinished"/>
->>>>>>> c51752df
     </message>
 </context>
 <context>
@@ -743,13 +693,10 @@
     <message>
         <source>KeePassXC: Legacy browser integration settings detected</source>
         <translation>KeePassXC : Ancienne integration au navigateur détectée</translation>
-<<<<<<< HEAD
-=======
     </message>
     <message>
         <source>KeePassXC: Create a new group</source>
         <translation type="unfinished"/>
->>>>>>> c51752df
     </message>
     <message>
         <source>A request for creating a new group &quot;%1&quot; has been received.
@@ -1678,13 +1625,10 @@
     <message>
         <source>Database was not modified by merge operation.</source>
         <translation>La base de données n&apos;a pas été modifiée par l&apos;opération de fusion.</translation>
-<<<<<<< HEAD
-=======
     </message>
     <message>
         <source>Shared group...</source>
         <translation type="unfinished"/>
->>>>>>> c51752df
     </message>
 </context>
 <context>
@@ -2122,8 +2066,6 @@
     <message>
         <source>Select import/export file</source>
         <translation>Sélectionner le fichier d&apos;import/export</translation>
-<<<<<<< HEAD
-=======
     </message>
     <message>
         <source>Clear</source>
@@ -2140,7 +2082,6 @@
     <message>
         <source>The container %1 imported and export by different groups.</source>
         <translation type="unfinished"/>
->>>>>>> c51752df
     </message>
 </context>
 <context>
@@ -2615,17 +2556,6 @@
     </message>
 </context>
 <context>
-<<<<<<< HEAD
-    <name>GroupModel</name>
-    <message>
-        <source>%1</source>
-        <comment>Template for name without annotation</comment>
-        <translation>%1</translation>
-    </message>
-</context>
-<context>
-=======
->>>>>>> c51752df
     <name>HostInstaller</name>
     <message>
         <source>KeePassXC: Cannot save file!</source>
@@ -3218,8 +3148,6 @@
     <message>
         <source>Synchronize with</source>
         <translation>Synchroniser avec</translation>
-<<<<<<< HEAD
-=======
     </message>
     <message>
         <source>Disabled share %1</source>
@@ -3236,7 +3164,6 @@
     <message>
         <source>Synchronize with share %1</source>
         <translation type="unfinished"/>
->>>>>>> c51752df
     </message>
 </context>
 <context>
@@ -3888,13 +3815,6 @@
         <translation>&lt;p&gt;Le mot de passe est le moyen principal pour sécuriser votre base de données.&lt;/p&gt;&lt;p&gt;Un bon mot de passe est long et unique. KeePassXC peut en générer un pour vous.&lt;/p&gt;</translation>
     </message>
     <message>
-<<<<<<< HEAD
-        <source>Password cannot be empty.</source>
-        <translation>Le mot de passe ne peut pas être vide.</translation>
-    </message>
-    <message>
-=======
->>>>>>> c51752df
         <source>Passwords do not match.</source>
         <translation>Les mots de passe ne correspondent pas.</translation>
     </message>

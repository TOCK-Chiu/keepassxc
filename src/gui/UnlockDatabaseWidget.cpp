--- conflicted
+++ resolved
@@ -33,10 +33,6 @@
     m_ui->comboKeyFile->clear();
     m_ui->checkPassword->setChecked(false);
     m_ui->checkKeyFile->setChecked(false);
-<<<<<<< HEAD
+    m_ui->buttonTogglePassword->setChecked(false);
     m_db = nullptr;
-=======
-    m_ui->buttonTogglePassword->setChecked(false);
-    m_db = Q_NULLPTR;
->>>>>>> 820941fd
 }
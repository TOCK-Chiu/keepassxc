/*
 *  Copyright (C) 2018 KeePassXC Team <team@keepassxc.org>
 *  Copyright (C) 2010 Felix Geyer <debfx@fobos.de>
 *
 *  This program is free software: you can redistribute it and/or modify
 *  it under the terms of the GNU General Public License as published by
 *  the Free Software Foundation, either version 2 or (at your option)
 *  version 3 of the License.
 *
 *  This program is distributed in the hope that it will be useful,
 *  but WITHOUT ANY WARRANTY; without even the implied warranty of
 *  MERCHANTABILITY or FITNESS FOR A PARTICULAR PURPOSE.  See the
 *  GNU General Public License for more details.
 *
 *  You should have received a copy of the GNU General Public License
 *  along with this program.  If not, see <http://www.gnu.org/licenses/>.
 */

#include "Database.h"

#include "core/Clock.h"
#include "core/Group.h"
#include "core/Merger.h"
#include "core/Metadata.h"
#include "format/KeePass2Reader.h"
#include "format/KeePass2Writer.h"
#include "keys/FileKey.h"
#include "keys/PasswordKey.h"

#include <QFile>
#include <QSaveFile>
#include <QTemporaryFile>
#include <QTimer>
#include <QXmlStreamReader>
#include <QFileInfo>

QHash<QUuid, QPointer<Database>> Database::s_uuidMap;
QHash<QString, QPointer<Database>> Database::s_filePathMap;

Database::Database()
    : m_metadata(new Metadata(this))
    , m_data()
    , m_rootGroup(nullptr)
    , m_timer(new QTimer(this))
    , m_emitModified(false)
    , m_uuid(QUuid::createUuid())
{
    setRootGroup(new Group());
    rootGroup()->setUuid(QUuid::createUuid());
    rootGroup()->setName(tr("Root", "Root group name"));
    m_timer->setSingleShot(true);

    s_uuidMap.insert(m_uuid, this);

    connect(m_metadata, SIGNAL(metadataModified()), this, SLOT(markAsModified()));
    connect(m_timer, SIGNAL(timeout()), SIGNAL(databaseModified()));

    m_modified = false;
    m_emitModified = true;
}

Database::Database(const QString& filePath)
    : Database()
{
    setFilePath(filePath);
}

Database::~Database()
{
    s_uuidMap.remove(m_uuid);

    if (m_modified) {
        emit databaseDiscarded();
    }
}

QUuid Database::uuid() const
{
    return m_uuid;
}

/**
 * Open the database from a previously specified file.
 * Unless `readOnly` is set to false, the database will be opened in
 * read-write mode and fall back to read-only if that is not possible.
 *
 * @param key composite key for unlocking the database
 * @param readOnly open in read-only mode
 * @param error error message in case of failure
 * @return true on success
 */
bool Database::open(QSharedPointer<const CompositeKey> key, QString* error, bool readOnly)
{
    Q_ASSERT(!m_data.filePath.isEmpty());
    if (m_data.filePath.isEmpty()) {
        return false;
    }
    return open(m_data.filePath, std::move(key), error, readOnly);
}

/**
 * Open the database from a file.
 * Unless `readOnly` is set to false, the database will be opened in
 * read-write mode and fall back to read-only if that is not possible.
 *
 * @param filePath path to the file
 * @param key composite key for unlocking the database
 * @param readOnly open in read-only mode
 * @param error error message in case of failure
 * @return true on success
 */
bool Database::open(const QString& filePath, QSharedPointer<const CompositeKey> key, QString* error, bool readOnly)
{
    if (isInitialized() && m_modified) {
        emit databaseDiscarded();
    }

    setEmitModified(false);

    QFile dbFile(filePath);
    if (!dbFile.exists()) {
        if (error) {
            *error = tr("File %1 does not exist.").arg(filePath);
        }
        return false;
    }

    if (!readOnly && !dbFile.open(QIODevice::ReadWrite)) {
        readOnly = true;
    }

    if (!dbFile.isOpen() && !dbFile.open(QIODevice::ReadOnly)) {
        if (error) {
            *error = tr("Unable to open file %1.").arg(filePath);
        }
        return false;
    }

    KeePass2Reader reader;
    bool ok = reader.readDatabase(&dbFile, std::move(key), this);
    if (reader.hasError()) {
        if (error) {
            *error = tr("Error while reading the database: %1").arg(reader.errorString());
        }
        return false;
    }

    setReadOnly(readOnly);
    setFilePath(filePath);
    dbFile.close();

    setInitialized(ok);
    markAsClean();

    setEmitModified(true);
    return ok;
}

/**
 * Save the database back to the file is has been opened from.
 * This method behaves the same as its overloads.
 *
 * @see Database::save(const QString&, bool, bool, QString*)
 *
 * @param atomic Use atomic file transactions
 * @param backup Backup the existing database file, if exists
 * @param error error message in case of failure
 * @return true on success
 */
bool Database::save(QString* error, bool atomic, bool backup)
{
    Q_ASSERT(!m_data.filePath.isEmpty());
    if (m_data.filePath.isEmpty()) {
        if (error) {
            *error = tr("Could not save, database has no file name.");
        }
        return false;
    }

    return save(m_data.filePath, error, atomic, backup);
}

/**
 * Save the database to a file.
 *
 * This function uses QTemporaryFile instead of QSaveFile due to a bug
 * in Qt (https://bugreports.qt.io/browse/QTBUG-57299) that may prevent
 * the QSaveFile from renaming itself when using Dropbox, Drive, or OneDrive.
 *
 * The risk in using QTemporaryFile is that the rename function is not atomic
 * and may result in loss of data if there is a crash or power loss at the
 * wrong moment.
 *
 * @param filePath Absolute path of the file to save
 * @param atomic Use atomic file transactions
 * @param backup Backup the existing database file, if exists
 * @param error error message in case of failure
 * @return true on success
 */
bool Database::save(const QString& filePath, QString* error, bool atomic, bool backup)
{
    Q_ASSERT(!m_data.isReadOnly);
    if (m_data.isReadOnly) {
        return false;
    }

    if (atomic) {
        QSaveFile saveFile(filePath);
        if (saveFile.open(QIODevice::WriteOnly)) {
            // write the database to the file
            if (!writeDatabase(&saveFile, error)) {
                return false;
            }

            if (backup) {
                backupDatabase(filePath);
            }

            if (saveFile.commit()) {
                // successfully saved database file
                setFilePath(filePath);
                return true;
            }
        }
        if (error) {
            *error = saveFile.errorString();
        }
    } else {
        QTemporaryFile tempFile;
        if (tempFile.open()) {
            // write the database to the file
            if (!writeDatabase(&tempFile, error)) {
                return false;
            }

            tempFile.close(); // flush to disk

            if (backup) {
                backupDatabase(filePath);
            }

            // Delete the original db and move the temp file in place
            QFile::remove(filePath);
#ifdef Q_OS_LINUX
            // workaround to make this workaround work, see: https://bugreports.qt.io/browse/QTBUG-64008
            if (tempFile.copy(filePath)) {
                // successfully saved database file
                return true;
            }
#else
            if (tempFile.rename(filePath)) {
                // successfully saved database file
                tempFile.setAutoRemove(false);
                setFilePath(filePath);
                return true;
            }
#endif
        }
        if (error) {
            *error = tempFile.errorString();
        }
    }

    // Saving failed
    return false;
}

bool Database::writeDatabase(QIODevice* device, QString* error)
{
    Q_ASSERT(!m_data.isReadOnly);
    if (m_data.isReadOnly) {
        if (error) {
            *error = tr("File cannot be written as it is opened in read-only mode.");
        }
        return false;
    }

    KeePass2Writer writer;
    setEmitModified(false);
    writer.writeDatabase(device, this);
    setEmitModified(true);

    if (writer.hasError()) {
        // the writer failed
        if (error) {
            *error = writer.errorString();
        }
        return false;
    }

    markAsClean();
    return true;
}

/**
 * Remove the old backup and replace it with a new one
 * backups are named <filename>.old.kdbx
 *
 * @param filePath Path to the file to backup
 * @return true on success
 */
bool Database::backupDatabase(const QString& filePath)
{
    QString backupFilePath = filePath;
    auto re = QRegularExpression("\\.kdbx$|(?<!\\.kdbx)$", QRegularExpression::CaseInsensitiveOption);
    backupFilePath.replace(re, ".old.kdbx");
    QFile::remove(backupFilePath);
    return QFile::copy(filePath, backupFilePath);
}

<<<<<<< HEAD
Entry* Database::resolveEntry(const QUuid& uuid) const
=======
bool Database::isReadOnly() const
>>>>>>> a070f1bc
{
    return m_data.isReadOnly;
}

void Database::setReadOnly(bool readOnly)
{
    m_data.isReadOnly = readOnly;
}

<<<<<<< HEAD
Entry* Database::findEntryRecursive(const QUuid& uuid, Group* group) const
=======
/**
 * Returns true if database has been fully decrypted and populated, i.e. if
 * it's not just an empty default instance.
 *
 * @return true if database has been fully initialized
 */
bool Database::isInitialized() const
>>>>>>> a070f1bc
{
    return m_initialized;
}

/**
 * @param initialized true to mark database as initialized
 */
void Database::setInitialized(bool initialized)
{
    m_initialized = initialized;
}

Group* Database::rootGroup()
{
    return m_rootGroup;
}

const Group* Database::rootGroup() const
{
    return m_rootGroup;
}

/**
 * Sets group as the root group and takes ownership of it.
 * Warning: Be careful when calling this method as it doesn't
 *          emit any notifications so e.g. models aren't updated.
 *          The caller is responsible for cleaning up the previous
            root group.
 */
void Database::setRootGroup(Group* group)
{
    Q_ASSERT(group);

    if (isInitialized() && m_modified) {
        emit databaseDiscarded();
    }

    m_rootGroup = group;
    m_rootGroup->setParent(this);
}

Metadata* Database::metadata()
{
    return m_metadata;
}

const Metadata* Database::metadata() const
{
    return m_metadata;
}

QString Database::filePath() const
{
    return m_data.filePath;
}

void Database::setFilePath(const QString& filePath)
{
    if (filePath == m_data.filePath) {
        return;
    }

    if (s_filePathMap.contains(m_data.filePath)) {
        s_filePathMap.remove(m_data.filePath);
    }
    QString oldPath = m_data.filePath;
    m_data.filePath = filePath;
    s_filePathMap.insert(m_data.filePath, this);

    emit filePathChanged(oldPath, filePath);
}

QList<DeletedObject> Database::deletedObjects()
{
    return m_deletedObjects;
}

const QList<DeletedObject>& Database::deletedObjects() const
{
    return m_deletedObjects;
}

bool Database::containsDeletedObject(const QUuid& uuid) const
{
    for (const DeletedObject& currentObject : m_deletedObjects) {
        if (currentObject.uuid == uuid) {
            return true;
        }
    }
    return false;
}

bool Database::containsDeletedObject(const DeletedObject& object) const
{
    for (const DeletedObject& currentObject : m_deletedObjects) {
        if (currentObject.uuid == object.uuid) {
            return true;
        }
    }
    return false;
}

void Database::setDeletedObjects(const QList<DeletedObject>& delObjs)
{
    if (m_deletedObjects == delObjs) {
        return;
    }
    m_deletedObjects = delObjs;
}

void Database::addDeletedObject(const DeletedObject& delObj)
{
    Q_ASSERT(delObj.deletionTime.timeSpec() == Qt::UTC);
    m_deletedObjects.append(delObj);
}

void Database::addDeletedObject(const QUuid& uuid)
{
    DeletedObject delObj;
    delObj.deletionTime = Clock::currentDateTimeUtc();
    delObj.uuid = uuid;

    addDeletedObject(delObj);
}

const QUuid& Database::cipher() const
{
    return m_data.cipher;
}

Database::CompressionAlgorithm Database::compressionAlgorithm() const
{
    return m_data.compressionAlgorithm;
}

QByteArray Database::transformedMasterKey() const
{
    return m_data.transformedMasterKey;
}

QByteArray Database::challengeResponseKey() const
{
    return m_data.challengeResponseKey;
}

bool Database::challengeMasterSeed(const QByteArray& masterSeed)
{
    if (m_data.key) {
        m_data.masterSeed = masterSeed;
        return m_data.key->challenge(masterSeed, m_data.challengeResponseKey);
    }
    return true;
}

void Database::setCipher(const QUuid& cipher)
{
    Q_ASSERT(!cipher.isNull());

    m_data.cipher = cipher;
}

void Database::setCompressionAlgorithm(Database::CompressionAlgorithm algo)
{
    Q_ASSERT(static_cast<quint32>(algo) <= CompressionAlgorithmMax);

    m_data.compressionAlgorithm = algo;
}

/**
 * Set and transform a new encryption key.
 *
 * @param key key to set and transform or nullptr to reset the key
 * @param updateChangedTime true to update database change time
 * @param updateTransformSalt true to update the transform salt
 * @return true on success
 */
bool Database::setKey(const QSharedPointer<const CompositeKey>& key, bool updateChangedTime, bool updateTransformSalt)
{
    Q_ASSERT(!m_data.isReadOnly);

    if (!key) {
        m_data.key.reset();
        m_data.transformedMasterKey = {};
        m_data.hasKey = false;
        return true;
    }

    if (updateTransformSalt) {
        m_data.kdf->randomizeSeed();
        Q_ASSERT(!m_data.kdf->seed().isEmpty());
    }

    QByteArray oldTransformedMasterKey = m_data.transformedMasterKey;
    QByteArray transformedMasterKey;
    if (!key->transform(*m_data.kdf, transformedMasterKey)) {
        return false;
    }

    m_data.key = key;
    m_data.transformedMasterKey = transformedMasterKey;
    m_data.hasKey = true;
    if (updateChangedTime) {
        m_metadata->setMasterKeyChanged(Clock::currentDateTimeUtc());
    }

    if (oldTransformedMasterKey != m_data.transformedMasterKey) {
        markAsModified();
    }

    return true;
}

bool Database::hasKey() const
{
    return m_data.hasKey;
}

bool Database::verifyKey(const QSharedPointer<CompositeKey>& key) const
{
    Q_ASSERT(hasKey());

    if (!m_data.challengeResponseKey.isEmpty()) {
        QByteArray result;

        if (!key->challenge(m_data.masterSeed, result)) {
            // challenge failed, (YubiKey?) removed?
            return false;
        }

        if (m_data.challengeResponseKey != result) {
            // wrong response from challenged device(s)
            return false;
        }
    }

    return (m_data.key->rawKey() == key->rawKey());
}

QVariantMap& Database::publicCustomData()
{
    return m_data.publicCustomData;
}

const QVariantMap& Database::publicCustomData() const
{
    return m_data.publicCustomData;
}

void Database::setPublicCustomData(const QVariantMap& customData)
{
    Q_ASSERT(!m_data.isReadOnly);
    m_data.publicCustomData = customData;
}

void Database::createRecycleBin()
{
    Q_ASSERT(!m_data.isReadOnly);
    Group* recycleBin = Group::createRecycleBin();
    recycleBin->setParent(rootGroup());
    m_metadata->setRecycleBin(recycleBin);
}

void Database::recycleEntry(Entry* entry)
{
    Q_ASSERT(!m_data.isReadOnly);
    if (m_metadata->recycleBinEnabled()) {
        if (!m_metadata->recycleBin()) {
            createRecycleBin();
        }
        entry->setGroup(metadata()->recycleBin());
    } else {
        delete entry;
    }
}

void Database::recycleGroup(Group* group)
{
    Q_ASSERT(!m_data.isReadOnly);
    if (m_metadata->recycleBinEnabled()) {
        if (!m_metadata->recycleBin()) {
            createRecycleBin();
        }
        group->setParent(metadata()->recycleBin());
    } else {
        delete group;
    }
}

void Database::emptyRecycleBin()
{
    Q_ASSERT(!m_data.isReadOnly);
    if (m_metadata->recycleBinEnabled() && m_metadata->recycleBin()) {
        // destroying direct entries of the recycle bin
        QList<Entry*> subEntries = m_metadata->recycleBin()->entries();
        for (Entry* entry : subEntries) {
            delete entry;
        }
        // destroying direct subgroups of the recycle bin
        QList<Group*> subGroups = m_metadata->recycleBin()->children();
        for (Group* group : subGroups) {
            delete group;
        }
    }
}

void Database::setEmitModified(bool value)
{
    if (m_emitModified && !value) {
        m_timer->stop();
    }

    m_emitModified = value;
}

bool Database::isModified() const
{
    return m_modified;
}

void Database::markAsModified()
{
    if (isReadOnly()) {
        return;
    }

    m_modified = true;
    if (m_emitModified) {
        startModifiedTimer();
    }
}

void Database::markAsClean()
{
    bool emitSignal = m_modified;
    m_modified = false;
    if (emitSignal) {
        emit databaseSaved();
    }
}

/**
 * @param uuid UUID of the database
 * @return pointer to the database or nullptr if no such database exists
 */
Database* Database::databaseByUuid(const QUuid& uuid)
{
    return s_uuidMap.value(uuid, nullptr);
}

/**
 * @param filePath file path of the database
 * @return pointer to the database or nullptr if the database has not been opened
 */
Database* Database::databaseByFilePath(const QString& filePath)
{
    return s_filePathMap.value(filePath, nullptr);
}

void Database::startModifiedTimer()
{
    Q_ASSERT(!m_data.isReadOnly);

    if (!m_emitModified) {
        return;
    }

    if (m_timer->isActive()) {
        m_timer->stop();
    }
    m_timer->start(150);
}

QSharedPointer<const CompositeKey> Database::key() const
{
    return m_data.key;
}

QSharedPointer<Kdf> Database::kdf() const
{
    return m_data.kdf;
}

void Database::setKdf(QSharedPointer<Kdf> kdf)
{
    Q_ASSERT(!m_data.isReadOnly);
    m_data.kdf = std::move(kdf);
}

bool Database::changeKdf(const QSharedPointer<Kdf>& kdf)
{
    Q_ASSERT(!m_data.isReadOnly);

    kdf->randomizeSeed();
    QByteArray transformedMasterKey;
    if (!m_data.key) {
        m_data.key = QSharedPointer<CompositeKey>::create();
    }
    if (!m_data.key->transform(*kdf, transformedMasterKey)) {
        return false;
    }

    setKdf(kdf);
    m_data.transformedMasterKey = transformedMasterKey;
    markAsModified();

    return true;
}<|MERGE_RESOLUTION|>--- conflicted
+++ resolved
@@ -308,11 +308,7 @@
     return QFile::copy(filePath, backupFilePath);
 }
 
-<<<<<<< HEAD
-Entry* Database::resolveEntry(const QUuid& uuid) const
-=======
 bool Database::isReadOnly() const
->>>>>>> a070f1bc
 {
     return m_data.isReadOnly;
 }
@@ -322,9 +318,6 @@
     m_data.isReadOnly = readOnly;
 }
 
-<<<<<<< HEAD
-Entry* Database::findEntryRecursive(const QUuid& uuid, Group* group) const
-=======
 /**
  * Returns true if database has been fully decrypted and populated, i.e. if
  * it's not just an empty default instance.
@@ -332,7 +325,6 @@
  * @return true if database has been fully initialized
  */
 bool Database::isInitialized() const
->>>>>>> a070f1bc
 {
     return m_initialized;
 }
